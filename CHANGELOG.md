## Changelog

Note the first digit of every adapter version corresponds to the major version of the Chartboost Mediation SDK compatible with that adapter. 
Adapters are compatible with any Chartboost Mediation SDK version within that major version.

<<<<<<< HEAD
### 4.9.9.2.0
- This version of the adapter has been certified with Amazon Publisher Services SDK 9.9.2.
=======
### 4.9.8.10.1
- If a `PreBiddingListener` is set before initialization, Amazon Publisher Services will not be initialized and the default `PreBiddingListener` will not be set.
>>>>>>> 06eff4b0

### 4.9.8.10.0
- This version of the adapter has been certified with Amazon Publisher Services SDK 9.8.10.

### 4.9.8.9.0
- This version of the adapter has been certified with Amazon Publisher Services SDK 9.8.9.
- Fix memory leaks that could occur when fullscreen ads are shown from an `Activity`.
- Chartboost is not permitted to wrap load or initialization calls for Amazon APS. Please review Amazon's documentation to initialize Amazon Publisher Services, implement a `PreBiddingListener`, and set it on `AmazonPublisherServicesAdapter.preBiddingListener`.

### 4.9.8.8.0
- This version of the adapter has been certified with Amazon Publisher Services SDK 9.8.8.

### 4.9.8.6.0
- This version of the adapter has been certified with Amazon Publisher Services SDK 9.8.6.

### 4.9.8.5.0
- This version of the adapter has been certified with Amazon Publisher Services SDK 9.8.5.

### 4.9.8.4.2
- Updated to handle recent AdFormat changes.

### 4.9.8.4.1
- Guard against multiple continuation resumes.

### 4.9.8.4.0
- This version of the adapter has been certified with Amazon Publisher Services SDK 9.8.4.

### 4.9.8.2.1
- Guard against multiple continuation resumes.

### 4.9.8.2.0
- This version of the adapter has been certified with Amazon Publisher Services SDK 9.8.2.
- Re-align the `onShowSuccess()` lambda to Amazon's `onImpressionFired()` callback for reliable show results.

### 4.9.7.1.2
- Added ProGuard rules.

### 4.9.7.1.1
- Added support for rewarded ads.
- Ensured all callbacks to the Chartboost Mediation SDK occur on Main.

### 4.9.7.1.0
- This version of the adapter has been certified with Amazon Publisher Services SDK 9.7.1.

### 4.9.7.0.1
- Updated the dependency on Chartboost Mediation SDK to 4.0.0.

### 4.9.7.0.0
- This version of the adapter has been certified with Amazon Publisher Services SDK 9.7.0.

### 4.9.6.2.1
- Updated the dependency on Chartboost Mediation SDK to 4.0.0.

### 4.9.6.2.0
- This version of the adapter has been certified with Amazon Publisher Services SDK 9.6.2.<|MERGE_RESOLUTION|>--- conflicted
+++ resolved
@@ -3,13 +3,11 @@
 Note the first digit of every adapter version corresponds to the major version of the Chartboost Mediation SDK compatible with that adapter. 
 Adapters are compatible with any Chartboost Mediation SDK version within that major version.
 
-<<<<<<< HEAD
 ### 4.9.9.2.0
 - This version of the adapter has been certified with Amazon Publisher Services SDK 9.9.2.
-=======
+
 ### 4.9.8.10.1
 - If a `PreBiddingListener` is set before initialization, Amazon Publisher Services will not be initialized and the default `PreBiddingListener` will not be set.
->>>>>>> 06eff4b0
 
 ### 4.9.8.10.0
 - This version of the adapter has been certified with Amazon Publisher Services SDK 9.8.10.
