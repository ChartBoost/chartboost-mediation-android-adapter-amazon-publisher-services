--- conflicted
+++ resolved
@@ -11,13 +11,11 @@
 
 ## Mediation 5
 
-<<<<<<< HEAD
 ### 5.11.0.2.0
 - This version of the adapter has been certified with Amazon Publisher Services SDK 11.0.2.
-=======
+
 ### 5.10.1.1.0
 - This version of the adapter has been certified with Amazon Publisher Services SDK 10.1.1.
->>>>>>> 49387739
 
 ### 5.10.1.0.0
 - This version of the adapter has been certified with Amazon Publisher Services SDK 10.1.0.
