/*
 * Copyright 2023-2024 Chartboost, Inc.
 *
 * Use of this source code is governed by an MIT-style
 * license that can be found in the LICENSE file.
 */

package com.chartboost.mediation.amazonpublisherservicesadapter

import android.app.Activity
import android.content.Context
import android.view.View
import com.amazon.device.ads.*
import com.chartboost.chartboostmediationsdk.domain.*
import com.chartboost.chartboostmediationsdk.utils.PartnerLogController
import com.chartboost.chartboostmediationsdk.utils.PartnerLogController.PartnerAdapterEvents.BIDDER_INFO_FETCH_FAILED
import com.chartboost.chartboostmediationsdk.utils.PartnerLogController.PartnerAdapterEvents.BIDDER_INFO_FETCH_STARTED
import com.chartboost.chartboostmediationsdk.utils.PartnerLogController.PartnerAdapterEvents.BIDDER_INFO_FETCH_SUCCEEDED
import com.chartboost.chartboostmediationsdk.utils.PartnerLogController.PartnerAdapterEvents.DID_CLICK
import com.chartboost.chartboostmediationsdk.utils.PartnerLogController.PartnerAdapterEvents.DID_DISMISS
import com.chartboost.chartboostmediationsdk.utils.PartnerLogController.PartnerAdapterEvents.DID_REWARD
import com.chartboost.chartboostmediationsdk.utils.PartnerLogController.PartnerAdapterEvents.DID_TRACK_IMPRESSION
import com.chartboost.chartboostmediationsdk.utils.PartnerLogController.PartnerAdapterEvents.GDPR_CONSENT_DENIED
import com.chartboost.chartboostmediationsdk.utils.PartnerLogController.PartnerAdapterEvents.GDPR_CONSENT_GRANTED
import com.chartboost.chartboostmediationsdk.utils.PartnerLogController.PartnerAdapterEvents.GDPR_CONSENT_UNKNOWN
import com.chartboost.chartboostmediationsdk.utils.PartnerLogController.PartnerAdapterEvents.GDPR_NOT_APPLICABLE
import com.chartboost.chartboostmediationsdk.utils.PartnerLogController.PartnerAdapterEvents.INVALIDATE_FAILED
import com.chartboost.chartboostmediationsdk.utils.PartnerLogController.PartnerAdapterEvents.INVALIDATE_STARTED
import com.chartboost.chartboostmediationsdk.utils.PartnerLogController.PartnerAdapterEvents.INVALIDATE_SUCCEEDED
import com.chartboost.chartboostmediationsdk.utils.PartnerLogController.PartnerAdapterEvents.LOAD_FAILED
import com.chartboost.chartboostmediationsdk.utils.PartnerLogController.PartnerAdapterEvents.LOAD_STARTED
import com.chartboost.chartboostmediationsdk.utils.PartnerLogController.PartnerAdapterEvents.LOAD_SUCCEEDED
import com.chartboost.chartboostmediationsdk.utils.PartnerLogController.PartnerAdapterEvents.SETUP_FAILED
import com.chartboost.chartboostmediationsdk.utils.PartnerLogController.PartnerAdapterEvents.SETUP_STARTED
import com.chartboost.chartboostmediationsdk.utils.PartnerLogController.PartnerAdapterEvents.SETUP_SUCCEEDED
import com.chartboost.chartboostmediationsdk.utils.PartnerLogController.PartnerAdapterEvents.SHOW_FAILED
import com.chartboost.chartboostmediationsdk.utils.PartnerLogController.PartnerAdapterEvents.SHOW_STARTED
import com.chartboost.chartboostmediationsdk.utils.PartnerLogController.PartnerAdapterEvents.SHOW_SUCCEEDED
import com.chartboost.chartboostmediationsdk.utils.PartnerLogController.PartnerAdapterEvents.USER_IS_NOT_UNDERAGE
import com.chartboost.chartboostmediationsdk.utils.PartnerLogController.PartnerAdapterEvents.USER_IS_UNDERAGE
import com.chartboost.core.consent.ConsentKey
import com.chartboost.core.consent.ConsentKeys
import com.chartboost.core.consent.ConsentValue
import com.chartboost.core.consent.ConsentValues
import com.chartboost.mediation.amazonpublisherservicesadapter.AmazonPublisherServicesAdapter.Companion.onShowSuccess
import kotlinx.coroutines.*
import kotlinx.coroutines.Dispatchers.Main
import kotlinx.serialization.json.*
import java.lang.ref.WeakReference
import kotlin.coroutines.resume

/**
 * The Chartboost Mediation Amazon Publisher Services (APS) adapter.
 */
class AmazonPublisherServicesAdapter : PartnerAdapter {
    interface PreBiddingListener {
        /**
         * Called when Chartboost Mediation is requesting a prebid from Amazon.
         *
         * @param context The Android context.
         * @param request The pre bidding request details.
         * @return The Amazon pre bid response.
         */
        suspend fun onPreBid(
            context: Context,
            request: AmazonPublisherServicesAdapterPreBidRequest,
        ): Result<AmazonPublisherServicesAdapterPreBidAdInfo>
    }

    /**
     * The info necessary to complete a pre bid request. The convenience constructor taking a
     * [DTBAdResponse] is also available.
     */
    data class AmazonPublisherServicesAdapterPreBidAdInfo(
        /**
         * The price point from a [DTBAdResponse]. See SDKUtilities#getPricePoint(DTBAdResponse).
         */
        val pricePoint: String?,
        /**
         * The bid info from a [DTBAdResponse]. See SDKUtilities#getBidInfo(DTBAdresponse).
         */
        val bidInfo: String?,
    ) {
        constructor(dtbAdResponse: DTBAdResponse) : this(
            SDKUtilities.getPricePoint(dtbAdResponse),
            SDKUtilities.getBidInfo(dtbAdResponse),
        )
    }

    /**
     * Data class to store all the Amazon pre bid settings from the configuration.
     */
    data class AmazonSettings(
        /**
         * The Amazon placement name.
         */
        val partnerPlacement: String,
        /**
         * The width of the expected ad if it's a banner.
         */
        val width: Int,
        /**
         * The height of the expected ad if it's a banner.
         */
        val height: Int,
        /**
         * Whether or not to serve video in this placement.
         */
        val isVideo: Boolean,
    )

    /**
     * Data class to send publishers the pre bid request contents plus the Amazon APS specific
     * pre bid settings.
     */
    data class AmazonPublisherServicesAdapterPreBidRequest(
        /**
         * The Chartboost mediation placement name.
         */
        val mediationPlacement: String,
        /**
         * The ad format of this pre bid request. See [PartnerAdFormats] for possible values.
         */
        val format: PartnerAdFormat,
        /**
         * Amazon adapter specific settings to do a pre bid request.
         */
        val amazonSettings: AmazonSettings,
        /**
         * A Map of key-value pairs for ad targetting.
         */
        val keywords: Map<String, String>,
        /**
         * The size of the banner being requested.
         */
        val bannerSize: PartnerBannerSize? = null,
        /**
         * The US Privacy String. This is only used by the internal listener.
         */
        internal val usPrivacyString: String?,
    )

    companion object {
        /**
         * A lambda to call for successful APS ad shows.
         */
        internal var onShowSuccess: () -> Unit = {}

        /*
         * Set this listener to handle prebid requests.
         * Chartboost is not permitted to wrap the Amazon APS initialization or bid request methods
         * directly. The adapter handles APS initialization and wrapped prebidding only when the
         * managed prebidding flag is enabled.
         *
         * For more information please contact the Amazon APS support team at https://aps.amazon.com/aps/contact-us/
         */
        var preBiddingListener: PreBiddingListener? = null

        /**
         * Key for setting the US Privacy String.
         */
        private const val US_PRIVACY_KEY = "us_privacy"

        /**
         * Key for parsing the APS SDK application ID.
         */
        private const val APS_APPLICATION_ID_KEY = "application_id"

        /**
         * Key for the pre bids array.
         */
        private const val PREBIDS_KEY = "prebids"

        /**
         * Key for the Chartboost placement in a pre bid.
         */
        private const val CHARTBOOST_PLACEMENT_KEY = "helium_placement"

        /**
         * Key for the partner placement in a pre bid.
         */
        private const val PARTNER_PLACEMENT_KEY = "partner_placement"

        /**
         * Key for the width in a pre bid.
         * This is optional and will default to 0 if it doesn't exist.
         */
        private const val WIDTH_KEY = "width"

        /**
         * Key for the height in a pre bid.
         * This is optional and will default to 0 if it doesn't exist.
         */
        private const val HEIGHT_KEY = "height"

        /**
         * Key for whether or not video is acceptable in a pre bid.
         * This is optional and will default to false if it doesn't exist.
         */
        private const val IS_VIDEO_KEY = "video"

        /**
         * Key for using Chartboost-managed prebidding.
         */
        private const val MANAGED_PREBIDDING_KEY = "managed_prebidding"
    }

    /**
     * The Amazon Publisher Services adapter configuration.
     */
    override var configuration: PartnerAdapterConfiguration = AmazonPublisherServicesAdapterConfiguration

    /**
     * String Chartboost placement name to the APS pre-bid ad info.
     */
    private val placementToPreBidAdInfoMap: MutableMap<String, AmazonPublisherServicesAdapterPreBidAdInfo?> =
        mutableMapOf()

    /**
     * Stores the pre bid settings so we can make a pre bid once the previous one has been consumed.
     * Only access this from the main thread.
     */
    private val placementToAmazonSettings: MutableMap<String, AmazonSettings> = mutableMapOf()

    /**
     * The US Privacy String.
     */
    private var usPrivacyString: String? = null

    /**
     * Indicate whether the user is underage
     */
    private var isUserUnderage = false

    /**
     * Initialize the Amazon Publisher Services SDK so that it is ready to request ads.
     *
     * @param context The current [Context].
     * @param partnerConfiguration Configuration object containing relevant data to initialize APS.
     *
     * @return Result.success(Unit) if APS successfully initialized, Result.failure(Exception) otherwise.
     */
    override suspend fun setUp(
        context: Context,
        partnerConfiguration: PartnerConfiguration,
    ): Result<Map<String, Any>> {
        PartnerLogController.log(SETUP_STARTED)
        return Json.decodeFromJsonElement<String>(
            (partnerConfiguration.credentials as JsonObject).getValue(APS_APPLICATION_ID_KEY),
        )
            .trim()
            .takeIf { it.isNotEmpty() }?.let { appKey ->
                val shouldUseManagedPrebidding =
                    (partnerConfiguration.credentials as JsonObject).get(MANAGED_PREBIDDING_KEY)?.jsonPrimitive?.booleanOrNull
                        ?: false

                if (shouldUseManagedPrebidding && preBiddingListener == null) {
                    PartnerLogController.log(CUSTOM, "Using managed pre bidding.")
                    AdRegistration.getInstance(appKey, context)

                    AdRegistration.setAdNetworkInfo(DTBAdNetworkInfo(DTBAdNetwork.OTHER))
                    AdRegistration.setMRAIDSupportedVersions(arrayOf("1.0", "2.0", "3.0"))
                    AdRegistration.setMRAIDPolicy(MRAIDPolicy.CUSTOM)

                    preBiddingListener = DefaultPreBiddingListener()
<<<<<<< HEAD
=======

                    // TODO: Remove once pipes have proven to function.
                    AdRegistration.enableLogging(true, DTBLogLevel.All)
                } else {
                    PartnerLogController.log(CUSTOM, "Not using managed pre bidding.")
>>>>>>> ad83858d
                }

                val preBidArray =
                    Json.decodeFromJsonElement<JsonArray>(
                        (partnerConfiguration.credentials as JsonObject).getValue(PREBIDS_KEY),
                    )
                preBidArray.forEach {
                    withContext(Main) {
                        addPrebid(Json.decodeFromJsonElement(it))
                    }
                }

                PartnerLogController.log(SETUP_SUCCEEDED)
                Result.success(emptyMap())
            } ?: run {
            PartnerLogController.log(SETUP_FAILED, "Missing application ID.")
            Result.failure(ChartboostMediationAdException(ChartboostMediationError.InitializationError.InvalidCredentials))
        }
    }

    private fun addPrebid(preBid: JsonObject?) {
        preBid?.apply {
            val mediationPlacement =
                get(CHARTBOOST_PLACEMENT_KEY)?.let {
                    Json.decodeFromJsonElement(it)
                } ?: ""
            val partnerPlacement =
                get(PARTNER_PLACEMENT_KEY)?.let {
                    Json.decodeFromJsonElement(it)
                } ?: ""

            val width =
                get(WIDTH_KEY)?.let {
                    Json.decodeFromJsonElement(it)
                } ?: 0

            val height =
                get(HEIGHT_KEY)?.let {
                    Json.decodeFromJsonElement(it)
                } ?: 0

            val isVideo =
                get(IS_VIDEO_KEY)?.let {
                    Json.decodeFromJsonElement(it)
                } ?: false

            placementToAmazonSettings[mediationPlacement] =
                AmazonSettings(
                    partnerPlacement = partnerPlacement,
                    width = width,
                    height = height,
                    isVideo = isVideo,
                )
        }
    }

    /**
     * Notify APS of the COPPA subjectivity.
     *
     * @param context The current [Context]
     * @param isUserUnderage Whether the user is subject to COPPA.
     */
    override fun setIsUserUnderage(
        context: Context,
        isUserUnderage: Boolean,
    ) {
        PartnerLogController.log(
            if (isUserUnderage) {
                USER_IS_UNDERAGE
            } else {
                USER_IS_NOT_UNDERAGE
            },
        )

        this.isUserUnderage = isUserUnderage
    }

    /**
     * Get a bid token if network bidding is supported.
     *
     * @param context The current [Context].
     * @param request The [PartnerAdPreBidRequest] instance containing relevant data for the current bid request.
     *
     * @return A Map of biddable token Strings.
     */
    override suspend fun fetchBidderInformation(
        context: Context,
        request: PartnerAdPreBidRequest,
    ): Result<Map<String, String>> {
        PartnerLogController.log(BIDDER_INFO_FETCH_STARTED)

        val placement = request.mediationPlacement
        withContext(Main) {
            placementToPreBidAdInfoMap[placement]
        }?.let { adInfo ->
            adInfo.pricePoint?.let {
                if (it.isNotEmpty()) {
                    return Result.success(mutableMapOf(placement to it))
                }
            }
        }

        val amazonSettings =
            withContext(Main) {
                placementToAmazonSettings[placement]
            } ?: run {
                PartnerLogController.log(
                    BIDDER_INFO_FETCH_FAILED,
                    "Could not find amazonSettings for this placement.",
                )
                return Result.success(mapOf())
            }

        return suspendCancellableCoroutine { continuation ->
            fun resumeOnce(result: Result<Map<String, String>>) {
                if (continuation.isActive) {
                    continuation.resume(result)
                }
            }

            if (amazonSettings.partnerPlacement.isEmpty()) {
                resumeOnce(Result.success(mapOf()))
                return@suspendCancellableCoroutine
            }

            if (isUserUnderage) {
                resumeOnce(Result.success(mapOf()))
                return@suspendCancellableCoroutine
            }

            CoroutineScope(Main.immediate).launch {
                preBiddingListener?.onPreBid(
                    context,
                    AmazonPublisherServicesAdapterPreBidRequest(
                        mediationPlacement = request.mediationPlacement,
                        format = request.format,
                        amazonSettings = amazonSettings,
                        keywords = request.keywords,
                        bannerSize = request.bannerSize,
                        usPrivacyString = usPrivacyString,
                    ),
                )?.fold({ adInfo ->
                    placementToPreBidAdInfoMap[placement] = adInfo

                    adInfo.pricePoint?.let { pricePoint ->
                        PartnerLogController.log(BIDDER_INFO_FETCH_SUCCEEDED)
                        resumeOnce(Result.success(mutableMapOf(placement to pricePoint)))
                    } ?: run {
                        PartnerLogController.log(BIDDER_INFO_FETCH_FAILED, "Placement: $placement.")
                        resumeOnce(Result.success(mapOf()))
                    }
                }, {
                    placementToPreBidAdInfoMap.remove(placement)
                    resumeOnce(Result.success(mapOf()))
                }) ?: run {
                    PartnerLogController.log(BIDDER_INFO_FETCH_FAILED, "Placement: $placement.")
                    resumeOnce(Result.success(mapOf()))
                }
            }
        }
    }

    private class DefaultPreBiddingListener : PreBiddingListener {
        override suspend fun onPreBid(
            context: Context,
            request: AmazonPublisherServicesAdapterPreBidRequest,
        ): Result<AmazonPublisherServicesAdapterPreBidAdInfo> {
            val adRequest = DTBAdRequest()
            val isVideo = request.amazonSettings.isVideo

            buildAdRequestSize(request.format, adRequest, isVideo, request.amazonSettings)
            buildCcpaPrivacy(adRequest, request.usPrivacyString)
            request.keywords.forEach {
                adRequest.putCustomTarget(it.key, it.value)
            }

            return suspendCancellableCoroutine { continuation ->
                fun resumeOnce(result: Result<AmazonPublisherServicesAdapterPreBidAdInfo>) {
                    if (continuation.isActive) {
                        continuation.resume(result)
                    }
                }
                adRequest.loadAd(
                    object : DTBAdCallback {
                        override fun onFailure(adError: AdError) {
                            PartnerLogController.log(
                                BIDDER_INFO_FETCH_FAILED,
                                "Placement: ${request.mediationPlacement}. Error: ${adError.code}. Message: ${adError.message}",
                            )

                            resumeOnce(Result.failure(ChartboostMediationAdException(ChartboostMediationError.PrebidError.Exception)))
                        }

                        override fun onSuccess(adResponse: DTBAdResponse) {
                            resumeOnce(Result.success(AmazonPublisherServicesAdapterPreBidAdInfo(adResponse)))
                        }
                    },
                )
            }
        }

        /**
         * Builds a [DTBAdSize] object based on the ad format, whether it is a [DTBAdSize.DTBVideo] and
         * passes it to the [DTBAdRequest] ad request.
         *
         * @param format The current [PartnerAdFormat].
         * @param adRequest The current [DTBAdRequest].
         * @param isVideo Whether the current ad request is a video or not.
         * @param amazonSettings Relevant data for the current bid request.
         */
        private fun buildAdRequestSize(
            format: PartnerAdFormat,
            adRequest: DTBAdRequest,
            isVideo: Boolean,
            amazonSettings: AmazonSettings,
        ) {
            return when (format) {
                PartnerAdFormats.INTERSTITIAL, PartnerAdFormats.REWARDED -> {
                    adRequest.setSizes(
                        if (isVideo) {
                            (
                                DTBAdSize.DTBVideo(
                                    amazonSettings.width,
                                    amazonSettings.height,
                                    amazonSettings.partnerPlacement,
                                )
                            )
                        } else {
                            (DTBAdSize.DTBInterstitialAdSize(amazonSettings.partnerPlacement))
                        },
                    )
                }
                else -> {
                    adRequest.setSizes(
                        if (isVideo) {
                            (
                                DTBAdSize.DTBVideo(
                                    amazonSettings.width,
                                    amazonSettings.height,
                                    amazonSettings.partnerPlacement,
                                )
                            )
                        } else {
                            (
                                DTBAdSize(
                                    amazonSettings.width,
                                    amazonSettings.height,
                                    amazonSettings.partnerPlacement,
                                )
                            )
                        },
                    )
                }
            }
        }

        /**
         * Attaches the CCPA privacy setting to the APS request.
         *
         * @param adRequest A [DTBAdRequest] to set the privacy setting for the current DTBAdRequest.
         * @param usPrivacyString the privacy string that will be set for the current DTBadRequest.
         */
        private fun buildCcpaPrivacy(
            adRequest: DTBAdRequest,
            usPrivacyString: String?,
        ) {
            adRequest.apply {
                usPrivacyString?.let {
                    putCustomTarget(US_PRIVACY_KEY, it)
                }
            }
        }
    }

    /**
     * Attempt to load an APS ad.
     *
     * @param context The current [Context].
     * @param request An [PartnerAdLoadRequest] instance containing relevant data for the current ad load call.
     * @param partnerAdListener A [PartnerAdListener] to notify Chartboost Mediation of ad events.
     *
     * @return Result.success(PartnerAd) if the ad was successfully loaded, Result.failure(Exception) otherwise.
     */
    override suspend fun load(
        context: Context,
        request: PartnerAdLoadRequest,
        partnerAdListener: PartnerAdListener,
    ): Result<PartnerAd> {
        PartnerLogController.log(LOAD_STARTED)

        if (isUserUnderage) {
            PartnerLogController.log(LOAD_FAILED, "User subject to COPPA.")
            return Result.failure(ChartboostMediationAdException(ChartboostMediationError.LoadError.PrivacyOptIn))
        }

        return when (request.format) {
            PartnerAdFormats.BANNER -> loadBannerAd(context, request, partnerAdListener)
            PartnerAdFormats.INTERSTITIAL, PartnerAdFormats.REWARDED -> loadFullScreenAd(context, request, partnerAdListener)
            else -> {
                PartnerLogController.log(LOAD_FAILED)
                Result.failure(ChartboostMediationAdException(ChartboostMediationError.LoadError.UnsupportedAdFormat))
            }
        }
    }

    /**
     * Attempt to show the currently loaded APS ad.
     *
     * @param activity The current [Activity]
     * @param partnerAd The [PartnerAd] object containing the APS ad to be shown.
     *
     * @return Result.success(PartnerAd) if the ad was successfully shown, Result.failure(Exception) otherwise.
     */
    override suspend fun show(
        activity: Activity,
        partnerAd: PartnerAd,
    ): Result<PartnerAd> {
        PartnerLogController.log(SHOW_STARTED)

        if (isUserUnderage) {
            PartnerLogController.log(SHOW_FAILED, "User subject to COPPA")
            return Result.failure(ChartboostMediationAdException(ChartboostMediationError.ShowError.PrivacyOptIn))
        }

        return when (partnerAd.request.format) {
            PartnerAdFormats.BANNER -> {
                // Banner ads do not have a separate "show" mechanism.
                PartnerLogController.log(SHOW_SUCCEEDED)
                Result.success(partnerAd)
            }
            PartnerAdFormats.INTERSTITIAL, PartnerAdFormats.REWARDED -> showFullscreenAd(partnerAd)
            else -> {
                PartnerLogController.log(SHOW_FAILED)
                Result.failure(ChartboostMediationAdException(ChartboostMediationError.ShowError.UnsupportedAdFormat))
            }
        }
    }

    /**
     * Discard unnecessary APS ad objects and release resources.
     *
     * @param partnerAd The [PartnerAd] object containing the APS ad to be discarded.
     *
     * @return Result.success(PartnerAd) if the ad was successfully discarded, Result.failure(Exception) otherwise.
     */
    override suspend fun invalidate(partnerAd: PartnerAd): Result<PartnerAd> {
        PartnerLogController.log(INVALIDATE_STARTED)

        return when (partnerAd.request.format) {
            PartnerAdFormats.BANNER -> destroyBannerAd(partnerAd)
            else -> {
                PartnerLogController.log(INVALIDATE_SUCCEEDED)
                Result.success(partnerAd)
            }
        }
    }

    override fun setConsents(
        context: Context,
        consents: Map<ConsentKey, ConsentValue>,
        modifiedKeys: Set<ConsentKey>,
    ) {
        consents[ConsentKeys.GDPR_CONSENT_GIVEN]?.let {
            if (it == ConsentValues.DOES_NOT_APPLY) {
                PartnerLogController.log(GDPR_NOT_APPLICABLE)
                AdRegistration.setConsentStatus(AdRegistration.ConsentStatus.CONSENT_NOT_DEFINED)
                return@let
            }

            PartnerLogController.log(
                when (it) {
                    ConsentValues.GRANTED -> GDPR_CONSENT_GRANTED
                    ConsentValues.DENIED -> GDPR_CONSENT_DENIED
                    else -> GDPR_CONSENT_UNKNOWN
                },
            )

            AdRegistration.setCMPFlavor(AdRegistration.CMPFlavor.CMP_NOT_DEFINED)

            AdRegistration.setConsentStatus(
                when (it) {
                    ConsentValues.GRANTED -> AdRegistration.ConsentStatus.EXPLICIT_YES
                    ConsentValues.DENIED -> AdRegistration.ConsentStatus.EXPLICIT_NO
                    else -> AdRegistration.ConsentStatus.UNKNOWN
                },
            )
        }

        usPrivacyString = consents[ConsentKeys.USP]
    }

    /**
     * Attempt to load an APS banner ad.
     *
     * @param context The current [Context].
     * @param request An [PartnerAdLoadRequest] instance containing relevant data for the current ad load call.
     * @param partnerAdListener A [PartnerAdListener] to notify Chartboost Mediation of ad events.
     *
     * @return Result.success(PartnerAd) if the ad was successfully loaded, Result.failure(Exception) otherwise.
     */
    private suspend fun loadBannerAd(
        context: Context,
        request: PartnerAdLoadRequest,
        partnerAdListener: PartnerAdListener,
    ): Result<PartnerAd> {
        val placementName = request.mediationPlacement
        val adResponse =
            withContext(Main) {
                placementToPreBidAdInfoMap.remove(placementName)
            } ?: run {
                PartnerLogController.log(LOAD_FAILED, "No ad response found.")
                return Result.failure(ChartboostMediationAdException(ChartboostMediationError.LoadError.NoFill))
            }
        val bidInfo =
            adResponse.bidInfo ?: run {
                PartnerLogController.log(LOAD_FAILED, "No bid in ad response")
                return Result.failure(ChartboostMediationAdException(ChartboostMediationError.LoadError.NoFill))
            }

        return suspendCancellableCoroutine { continuation ->
            fun resumeOnce(result: Result<PartnerAd>) {
                if (continuation.isActive) {
                    continuation.resume(result)
                }
            }

            DTBAdView(
                context,
                object : DTBAdBannerListener {
                    override fun onAdLoaded(adView: View?) {
                        PartnerLogController.log(LOAD_SUCCEEDED)
                        resumeOnce(
                            Result.success(
                                PartnerAd(
                                    ad = adView,
                                    details = emptyMap(),
                                    request = request,
                                ),
                            ),
                        )
                    }

                    override fun onAdFailed(adView: View?) {
                        PartnerLogController.log(LOAD_FAILED)
                        resumeOnce(
                            Result.failure(
                                ChartboostMediationAdException(ChartboostMediationError.LoadError.Unknown),
                            ),
                        )
                    }

                    override fun onAdClicked(adView: View?) {
                        CoroutineScope(Main).launch {
                            PartnerLogController.log(DID_CLICK)
                            partnerAdListener.onPartnerAdClicked(
                                PartnerAd(
                                    ad = adView,
                                    details = emptyMap(),
                                    request = request,
                                ),
                            )
                        }
                    }

                    override fun onAdLeftApplication(adView: View?) {
                        // NO-OP
                    }

                    override fun onAdOpen(adView: View?) {
                        // NO-OP
                    }

                    override fun onAdClosed(adView: View?) {
                        CoroutineScope(Main).launch {
                            PartnerLogController.log(DID_DISMISS)
                            partnerAdListener.onPartnerAdDismissed(
                                PartnerAd(
                                    ad = adView,
                                    details = emptyMap(),
                                    request = request,
                                ),
                                null,
                            )
                        }
                    }

                    override fun onImpressionFired(adView: View?) {
                        CoroutineScope(Main).launch {
                            PartnerLogController.log(DID_TRACK_IMPRESSION)
                            partnerAdListener.onPartnerAdImpression(
                                PartnerAd(
                                    ad = adView,
                                    details = emptyMap(),
                                    request = request,
                                ),
                            )
                        }
                    }
                },
            ).fetchAd(bidInfo)
        }
    }

    /**
     * Attempt to load an APS fullscreen ad.
     *
     * @param context The current [Context].
     * @param request An [PartnerAdLoadRequest] instance containing data to load the ad with.
     * @param partnerAdListener A [PartnerAdListener] to notify Chartboost Mediation of ad events.
     *
     * @return Result.success(PartnerAd) if the ad was successfully loaded, Result.failure(Exception) otherwise.
     */
    private suspend fun loadFullScreenAd(
        context: Context,
        request: PartnerAdLoadRequest,
        partnerAdListener: PartnerAdListener,
    ): Result<PartnerAd> {
        val placementName = request.mediationPlacement
        val adResponse =
            withContext(Main) {
                placementToPreBidAdInfoMap.remove(placementName)
            } ?: run {
                PartnerLogController.log(LOAD_FAILED, "No ad response found.")
                return Result.failure(ChartboostMediationAdException(ChartboostMediationError.LoadError.NoFill))
            }
        val bidInfo =
            adResponse.bidInfo ?: run {
                PartnerLogController.log(LOAD_FAILED, "No bid in ad response")
                return Result.failure(ChartboostMediationAdException(ChartboostMediationError.LoadError.NoFill))
            }

        return suspendCancellableCoroutine { continuation ->
            val listener = AdListener(WeakReference(continuation), request, partnerAdListener)
            val fullscreenAd = DTBAdInterstitial(context, listener)

            listener.setAd(fullscreenAd)
            fullscreenAd.fetchAd(bidInfo)
        }
    }

    /**
     * Attempt to show an APS fullscreen ad.
     *
     * @param partnerAd The [PartnerAd] object containing the APS ad to be shown.
     *
     * @return Result.success(PartnerAd) if the ad was successfully shown, Result.failure(Exception) otherwise.
     */
    private suspend fun showFullscreenAd(partnerAd: PartnerAd): Result<PartnerAd> {
        return (partnerAd.ad)?.let { ad ->
            (ad as? DTBAdInterstitial)?.let {
                suspendCancellableCoroutine { continuation ->
                    val continuationWeakRef = WeakReference(continuation)

                    onShowSuccess = {
                        PartnerLogController.log(SHOW_SUCCEEDED)
                        continuationWeakRef.get()?.let {
                            if (it.isActive) {
                                it.resume(Result.success(partnerAd))
                            }
                        } ?: run {
                            PartnerLogController.log(SHOW_FAILED, "Unable to resume continuation in onShowSuccess. Continuation is null.")
                        }
                    }
                    it.show()
                }
            } ?: run {
                PartnerLogController.log(SHOW_FAILED, "Ad is not DTBAdInterstitial.")
                Result.failure(ChartboostMediationAdException(ChartboostMediationError.ShowError.WrongResourceType))
            }
        } ?: run {
            PartnerLogController.log(SHOW_FAILED, "Ad is null.")
            Result.failure(ChartboostMediationAdException(ChartboostMediationError.ShowError.AdNotFound))
        }
    }

    /**
     * Destroy the current APS banner ad.
     *
     * @param partnerAd The [PartnerAd] object containing the APS ad to be destroyed.
     *
     * @return Result.success(PartnerAd) if the ad was successfully destroyed, Result.failure(Exception) otherwise.
     */
    private fun destroyBannerAd(partnerAd: PartnerAd): Result<PartnerAd> {
        return (partnerAd.ad as? DTBAdView)?.let { bannerAd ->
            bannerAd.destroy()

            PartnerLogController.log(INVALIDATE_SUCCEEDED)
            Result.success(partnerAd)
        } ?: run {
            PartnerLogController.log(INVALIDATE_FAILED, "Ad is null.")
            Result.failure(ChartboostMediationAdException(ChartboostMediationError.InvalidateError.AdNotFound))
        }
    }
}

/**
 * Ad listener implementation for APS fullscreen ads.
 *
 * @param continuationRef A weak reference to the continuation to resume once the ad has loaded.
 * @param request The [PartnerAdLoadRequest] instance containing relevant data for the current ad load call.
 * @param listener A [PartnerAdListener] to notify Chartboost Mediation of ad events.
 */
private class AdListener(
    private val continuationRef: WeakReference<CancellableContinuation<Result<PartnerAd>>>,
    private val request: PartnerAdLoadRequest,
    private val listener: PartnerAdListener?,
) : DTBAdInterstitialListener {
    private var fullscreenAd: DTBAdInterstitial? = null

    fun setAd(ad: DTBAdInterstitial) {
        fullscreenAd = ad
    }

    override fun onAdLoaded(adView: View?) {
        PartnerLogController.log(LOAD_SUCCEEDED)
        continuationRef.get()?.let {
            if (it.isActive) {
                it.resume(
                    Result.success(
                        PartnerAd(
                            ad = fullscreenAd,
                            details = emptyMap(),
                            request = request,
                        ),
                    ),
                )
            }
        } ?: run {
            PartnerLogController.log(LOAD_FAILED, "Unable to resume continuation in onAdLoaded. Continuation is null.")
        }
    }

    override fun onAdFailed(adView: View?) {
        PartnerLogController.log(LOAD_FAILED)
        continuationRef.get()?.let {
            if (it.isActive) {
                it.resume(
                    Result.failure(
                        ChartboostMediationAdException(ChartboostMediationError.LoadError.Unknown),
                    ),
                )
            }
        } ?: run {
            PartnerLogController.log(LOAD_FAILED, "Unable to resume continuation in onAdFailed. Continuation is null.")
        }
    }

    override fun onAdClicked(adView: View?) {
        CoroutineScope(Main).launch {
            PartnerLogController.log(DID_CLICK)
            listener?.onPartnerAdClicked(
                PartnerAd(
                    ad = fullscreenAd,
                    details = emptyMap(),
                    request = request,
                ),
            ) ?: run {
                PartnerLogController.log(
                    DID_CLICK,
                    "Unable to fire onPartnerAdClicked for Amazon Publisher Services adapter. Listener is null.",
                )
            }
        }
    }

    override fun onAdLeftApplication(adView: View?) {
        // NO-OP
    }

    override fun onAdOpen(adView: View?) {
    }

    override fun onAdClosed(adView: View?) {
        CoroutineScope(Main).launch {
            PartnerLogController.log(DID_DISMISS)
            listener?.onPartnerAdDismissed(
                PartnerAd(
                    ad = fullscreenAd,
                    details = emptyMap(),
                    request = request,
                ),
                null,
            ) ?: run {
                PartnerLogController.log(
                    DID_DISMISS,
                    "Unable to fire onPartnerAdDismissed for Amazon Publisher Services adapter. Listener is null.",
                )
            }
            fullscreenAd = null
        }
    }

    override fun onImpressionFired(adView: View?) {
        CoroutineScope(Main).launch {
            PartnerLogController.log(DID_TRACK_IMPRESSION)
            onShowSuccess()
            onShowSuccess = {}

            listener?.onPartnerAdImpression(
                PartnerAd(
                    ad = fullscreenAd,
                    details = emptyMap(),
                    request = request,
                ),
            ) ?: run {
                PartnerLogController.log(
                    DID_TRACK_IMPRESSION,
                    "Unable to fire onPartnerAdImpression for Amazon Publisher Services adapter. Listener is null.",
                )
            }
        }
    }

    override fun onVideoCompleted(adView: View?) {
        CoroutineScope(Main).launch {
            if (request.format == PartnerAdFormats.REWARDED) {
                PartnerLogController.log(DID_REWARD)
                listener?.onPartnerAdRewarded(
                    PartnerAd(
                        ad = fullscreenAd,
                        details = emptyMap(),
                        request = request,
                    ),
                ) ?: run {
                    PartnerLogController.log(
                        DID_REWARD,
                        "Unable to fire onPartnerAdRewarded for Amazon Publisher Services adapter. Listener is null.",
                    )
                }
            }
        }
    }
}<|MERGE_RESOLUTION|>--- conflicted
+++ resolved
@@ -263,14 +263,11 @@
                     AdRegistration.setMRAIDPolicy(MRAIDPolicy.CUSTOM)
 
                     preBiddingListener = DefaultPreBiddingListener()
-<<<<<<< HEAD
-=======
 
                     // TODO: Remove once pipes have proven to function.
                     AdRegistration.enableLogging(true, DTBLogLevel.All)
                 } else {
                     PartnerLogController.log(CUSTOM, "Not using managed pre bidding.")
->>>>>>> ad83858d
                 }
 
                 val preBidArray =
